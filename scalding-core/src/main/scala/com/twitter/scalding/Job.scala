--- conflicted
+++ resolved
@@ -35,15 +35,7 @@
 import java.security.MessageDigest
 
 object Job {
-<<<<<<< HEAD
   val UNIQUE_JOB_ID = "scalding.job.uniqueId"
-  // Uses reflection to create a job by name
-  def apply(jobName : String, args : Args) : Job =
-    Class.forName(jobName).
-      getConstructor(classOf[Args]).
-      newInstance(args).
-      asInstanceOf[Job]
-=======
   /**
    * Use reflection to create the job by name.  We use the thread's
    * context classloader so that classes in the submitted jar and any
@@ -55,7 +47,6 @@
       .newInstance(args)
       .asInstanceOf[Job]
   }
->>>>>>> 4602940f
 }
 
 /** Job is a convenience class to make using Scalding easier.
