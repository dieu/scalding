--- conflicted
+++ resolved
@@ -625,7 +625,6 @@
   }
 }
 
-<<<<<<< HEAD
 class TypedLocalSumJob(args: Args) extends Job(args) {
   TypedPipe.from(TypedTsv[String]("input"))
     .flatMap { s => s.split(" ").map((_, 1L)) }
@@ -653,7 +652,10 @@
       }
       .run
       .runHadoop
-=======
+      .finish
+  }
+}
+
 class TypedHeadJob(args: Args) extends Job(args) {
   TypedPipe.from(TypedTsv[(Int, Int)]("input"))
     .group
@@ -709,7 +711,6 @@
         }
       }
       .run
->>>>>>> 650da4da
       .finish
   }
 }