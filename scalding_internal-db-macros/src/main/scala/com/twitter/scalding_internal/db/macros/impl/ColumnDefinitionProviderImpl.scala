--- conflicted
+++ resolved
@@ -205,10 +205,7 @@
     val tcTerm = newTermName(c.fresh("conv"))
     val res = q"""
     new _root_.com.twitter.scalding_internal.db.ResultSetExtractor[$T] {
-<<<<<<< HEAD
       def validate($rsmdTerm: _root_.java.sql.ResultSetMetaData): Unit = { ..$checks }
-=======
->>>>>>> c4a37ab0
       def toCaseClass($rsTerm: java.sql.ResultSet, $tcTerm: _root_.com.twitter.scalding.TupleConverter[$T]): $T =
         $tcTerm(new _root_.cascading.tuple.TupleEntry(new _root_.cascading.tuple.Tuple(..$formats)))
     }
